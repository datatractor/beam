--- conflicted
+++ resolved
@@ -366,7 +366,6 @@
 
         output_path = Path(output_path) if output_path else None
 
-<<<<<<< HEAD
         matching_definition = search_filetype(
             input_type=input_type,
             preferred_mode=preferred_mode,
@@ -374,58 +373,6 @@
             extractor_definition=extractor_definition,
             registry_base_url=registry_base_url,
         )
-=======
-        if isinstance(preferred_mode, str):
-            preferred_mode = SupportedExecutionMethod(preferred_mode)
-        if isinstance(preferred_scope, str):
-            preferred_scope = SupportedUsageScope(preferred_scope)
-
-        if extractor_definition is None:
-            try:
-                request_url = f"{registry_base_url}/filetypes/{input_type}"
-                response = urllib.request.urlopen(request_url)
-            except urllib.error.HTTPError as e:
-                raise RuntimeError(
-                    f"Could not find file type {input_type!r} in the registry at {request_url!r}.\nFull error: {e}"
-                )
-            json_response = json.loads(response.read().decode("utf-8"))
-            extractors = json_response["data"]["registered_extractors"]
-            if not extractors:
-                raise RuntimeError(
-                    f"No extractors found for file type {input_type!r} in the registry"
-                )
-            elif len(extractors) > 0:
-                print(f"Discovered the following extractors: {extractors}.")
-        else:
-            extractors = [extractor_definition]
-
-        matching_definition = None
-        for extractor in extractors:
-            if isinstance(extractor, str):
-                try:
-                    request_url = f"{registry_base_url}/extractors/{extractor}"
-                    entry = urllib.request.urlopen(request_url)
-                except urllib.error.HTTPError as e:
-                    raise RuntimeError(
-                        f"Could not find extractor {extractor!r} in the registry at {request_url!r}.\nFull error: {e}"
-                    )
-                extractor = json.loads(entry.read().decode("utf-8"))["data"]
-
-            try:
-                match = find_matching_usage(
-                    usages=extractor["usage"],
-                    input_type=input_type,
-                    preferred_mode=preferred_mode,
-                    preferred_scope=preferred_scope,
-                    strict=True,
-                )
-            except RuntimeError:
-                match = None
-            if match is not None:
-                print(f"Found matching usage with extractor: {extractor['id']!r}")
-                matching_definition = extractor
-                break
->>>>>>> 2803a9d1
 
         plan = ExtractorPlan(
             entry=matching_definition,
